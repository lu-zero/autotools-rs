--- conflicted
+++ resolved
@@ -113,6 +113,8 @@
     build_insource: bool,
     forbidden_args: HashSet<String>,
     fast_build: bool,
+    prefix: Option<PathBuf>,
+    use_destdir: bool,
 }
 
 /// Builds the native library rooted at `path` with the default configure options.
@@ -194,7 +196,24 @@
             build_insource: false,
             forbidden_args: HashSet::new(),
             fast_build: false,
-        }
+            prefix: None,
+            use_destdir: false,
+        }
+    }
+
+    /// Uses DESTDIR to perform the installation.
+    ///
+    /// This is more canonical and portable than using `--prefix`
+    /// and `--exec-prefix` in the configure script.
+    pub fn use_destdir(&mut self, use_destdir: bool) -> &mut Config {
+        self.use_destdir = use_destdir;
+        self
+    }
+
+    /// Sets the `--prefix` option for the `configure` script.
+    pub fn prefix<P: AsRef<Path>>(&mut self, path: P) -> &mut Config {
+        self.prefix = Some(path.as_ref().to_path_buf());
+        self
     }
 
     /// Enables building as a shared library (`--enable-shared`).
@@ -468,8 +487,14 @@
 
         // TODO: discuss whether we should replace this
         // with DESTDIR or something
-<<<<<<< HEAD
-        args.push(format!("--prefix={}", dst.display()));
+        if !self.use_destdir {
+            args.push(format!(
+                "--prefix={}",
+                self.prefix.as_ref().unwrap_or(&dst).display()
+            ));
+        } else {
+            args.push("--prefix=/usr".to_string());
+        }
 
         if cfg!(windows) {
             // `configure` is hardcoded to fail on characters it deems "unsafe" found in a path--
@@ -492,38 +517,6 @@
             }
         }
 
-=======
-        if !self.use_destdir {
-            args.push(format!(
-                "--prefix={}",
-                self.prefix.as_ref().unwrap_or(&dst).display()
-            ));
-        } else {
-            args.push("--prefix=/usr".to_string());
-        }
-
-        if cfg!(windows) {
-            // `configure` is hardcoded to fail on characters it deems "unsafe" found in a path--
-            // including '\', i.e. the Windows path separator. It will happily pull a Windows-style path
-            // for `srcdir` on its own, and then immediately complain about it. Hopefully we're building
-            // in a Cygwin/MSYS environment that can give us a path that will make it happy.
-            let cygpath = Command::new("cygpath")
-                .args(["--unix", "--codepage=UTF8"])
-                .args([&dst, &self.path])
-                .output();
-            if let Ok(output) = cygpath {
-                if output.status.success() {
-                    let output = String::from_utf8(output.stdout).unwrap();
-                    let mut lines = output.lines();
-                    let prefix = lines.next().unwrap();
-                    let srcdir = lines.next().unwrap();
-                    args.push(format!("--prefix={}", prefix));
-                    args.push(format!("--srcdir={}", srcdir));
-                }
-            }
-        }
-
->>>>>>> c1a10d89
         if self.enable_shared {
             args.push("--enable-shared".to_string());
         } else {
@@ -722,12 +715,9 @@
             cmd.env("MAKEFLAGS", flags);
         }
 
-<<<<<<< HEAD
-=======
         if self.use_destdir {
             cmd.arg(format!("DESTDIR={}", dst.display()));
         }
->>>>>>> c1a10d89
         run(
             cmd.args(make_targets).args(&make_args).current_dir(&build),
             program,
